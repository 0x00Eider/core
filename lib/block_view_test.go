--- conflicted
+++ resolved
@@ -750,7 +750,7 @@
 	// Delete the utxo operations for the blocks we're detaching since we don't need them anymore.
 	require.NoError(tm.db.Update(func(txn *badger.Txn) error {
 		require.NoError(DeleteUtxoOperationsForBlockWithTxn(txn, nil, lastBlockHash, nil, false))
-		require.NoError(DeleteBlockRewardWithTxn(txn, nil, lastBlock, nil, false))
+		require.NoError(DeleteBlockRewardWithTxn(txn, nil, lastBlock, nil, false, false))
 		return nil
 	}))
 
@@ -1103,12 +1103,7 @@
 		fmt.Printf(
 			"Disconnecting transaction with type %v index %d (going backwards)\n",
 			currentTxn.TxnMeta.GetTxnType(), backwardIter)
-<<<<<<< HEAD
-
-		utxoView, err := NewUtxoView(testMeta.db, testMeta.params, testMeta.chain.postgres, testMeta.chain.snapshot, testMeta.chain.eventManager)
-=======
-		utxoView, err := NewUtxoView(testMeta.db, testMeta.params, testMeta.chain.postgres, testMeta.chain.snapshot)
->>>>>>> 2e89c1fa
+		utxoView, err := NewUtxoView(testMeta.db, testMeta.params, testMeta.chain.postgres, testMeta.chain.snapshot, nil)
 		require.NoError(testMeta.t, err)
 
 		currentHash := currentTxn.Hash()
@@ -1416,7 +1411,7 @@
 		require.Contains(err.Error(), TxErrorNonceExpired)
 
 		// Now let's do a disconnect and make sure the values reflect the previous entry.
-		utxoView, err := NewUtxoView(db, params, postgres, chain.snapshot)
+		utxoView, err := NewUtxoView(db, params, postgres, chain.snapshot, nil)
 		require.NoError(err)
 		blockHeight := chain.blockTip().Height + 1
 		utxoView.DisconnectTransaction(
@@ -1518,7 +1513,7 @@
 		}
 
 		blockHeight := chain.blockTip().Height + 1
-		utxoView, _ := NewUtxoView(db, params, postgres, chain.snapshot)
+		utxoView, _ := NewUtxoView(db, params, postgres, chain.snapshot, nil)
 		if blockHeight < params.ForkHeights.BalanceModelBlockHeight {
 			totalInput, spendAmount, changeAmount, fees, err :=
 				chain.AddInputsAndChangeToTransaction(txn, 10, nil)
@@ -1533,10 +1528,6 @@
 		// Sign the transaction with the recipient's key rather than the
 		// sender's key.
 		_signTxn(t, txn, recipientPrivString)
-<<<<<<< HEAD
-		utxoView, _ := NewUtxoView(db, params, postgres, chain.snapshot, chain.eventManager)
-=======
->>>>>>> 2e89c1fa
 		txHash := txn.Hash()
 		_, _, _, _, err =
 			utxoView.ConnectTransaction(txn, txHash, getTxnSize(*txn), blockHeight,
@@ -1636,7 +1627,7 @@
 	// A block with less than the max block reward should be OK.
 	{
 
-		utxoView, _ := NewUtxoView(db, params, chain.postgres, chain.snapshot)
+		utxoView, _ := NewUtxoView(db, params, chain.postgres, chain.snapshot, nil)
 		minerBalanceBefore, _ := utxoView.GetDeSoBalanceNanosForPublicKey(senderPkBytes)
 
 		blockToMine.Txns[0].TxOutputs[0].AmountNanos = allowedBlockReward - 1
@@ -1647,11 +1638,7 @@
 
 		txHashes, err := ComputeTransactionHashes(blockToMine.Txns)
 		require.NoError(err)
-<<<<<<< HEAD
-		utxoView, _ := NewUtxoView(db, params, postgres, chain.snapshot, chain.eventManager)
-=======
-		utxoView, _ = NewUtxoView(db, params, postgres, chain.snapshot)
->>>>>>> 2e89c1fa
+		utxoView, _ = NewUtxoView(db, params, postgres, chain.snapshot, nil)
 		_, err = utxoView.ConnectBlock(blockToMine, txHashes, true /*verifySignatures*/, nil, 0)
 		require.NoError(err)
 
@@ -1692,7 +1679,7 @@
 		require.Greater(totalInput, uint64(0))
 
 		_signTxn(t, txn, senderPrivString)
-		utxoView, _ := NewUtxoView(db, params, chain.postgres, chain.snapshot)
+		utxoView, _ := NewUtxoView(db, params, chain.postgres, chain.snapshot, nil)
 		txHash := txn.Hash()
 		_, _, _, _, err =
 			utxoView.ConnectTransaction(txn, txHash, getTxnSize(*txn), blockHeight,
@@ -1782,7 +1769,7 @@
 	// Add a transaction to the mempool.
 	mempoolProcess := func(txn *MsgDeSoTxn) (_mempoolTxs []*MempoolTx, _err error) {
 		mempoolTxs, err := mempool.processTransaction(txn, true, true, 0,
-			true, false /*EmitTxStateChange*/)
+			true)
 		if err != nil {
 			return nil, err
 		}
